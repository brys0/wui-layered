package main

import (
	"bytes"
	"fmt"
	"go/format"
	"io/ioutil"
	"os"
	"os/exec"
	"path/filepath"
	"strconv"
	"strings"

	"github.com/gonutz/w32"
	"github.com/gonutz/wui"
)

var (
	// names associates variable names with the controls.
	names = make(map[interface{}]string)

	// The build* variables are for previews which create temporary Go and exe
	// files that need to be deleted at the end of the program.
	buildDir    = "."
	buildPrefix = "wui_designer_preview_"
	buildCount  = 0
)

func main() {
	// Create a temporary directory to save our preview builds in.
	if dir, err := ioutil.TempDir("", "wui_designer_preview_builds"); err == nil {
		buildDir = dir
		defer os.Remove(dir)
	}
	// After closing the designer, delete all preview builds from this session.
	defer func() {
		if files, err := ioutil.ReadDir(buildDir); err == nil {
			for _, file := range files {
				if !file.IsDir() &&
					strings.HasSuffix(file.Name(), ".exe") &&
					strings.HasPrefix(file.Name(), buildPrefix) {
					// Ignore the error on the remove, one of the builds might
					// still be running and cannot be removed. This is OK, most
					// of the files will get deleted.
					os.Remove(filepath.Join(buildDir, file.Name()))
				}
			}
		}
	}()

	const (
		idleMouse = iota
		addingControl
	)
	mouseMode := idleMouse

	theWindow := defaultWindow()
	names[theWindow] = "w"

	font, _ := wui.NewFont(wui.FontDesc{Name: "Tahoma", Height: -11})
	w := wui.NewWindow()
	w.SetFont(font)
	w.SetTitle("wui Designer")
	w.SetBackground(w32.GetSysColorBrush(w32.COLOR_BTNFACE))
	w.SetInnerSize(800, 600)

	menu := wui.NewMainMenu()
	fileMenu := wui.NewMenu("&File")
	fileOpenMenu := wui.NewMenuString("&Open File...\tCtrl+O")
	fileMenu.Add(fileOpenMenu)
	fileSaveMenu := wui.NewMenuString("&Save File\tCtrl+S")
	fileMenu.Add(fileSaveMenu)
	fileSaveAsMenu := wui.NewMenuString("Save File &As...\tCtrl+Shift+S")
	fileMenu.Add(fileSaveAsMenu)
	menu.Add(fileMenu)
	w.SetMenu(menu)

	// TODO Doing this after the menu does not work.
	//w.SetInnerSize(800, 600)

	appIcon := w32.LoadIcon(0, w32.MakeIntResource(w32.IDI_APPLICATION))
	appIconWidth := w32.GetSystemMetrics(w32.SM_CXICON)
	appIconHeight := w32.GetSystemMetrics(w32.SM_CYICON)
	appIconWidth, appIconHeight = 17, 17

	stdCursor := w.Cursor()
	upDownCursor := w32.LoadCursor(0, w32.MakeIntResource(w32.IDC_SIZENS))
	leftRightCursor := w32.LoadCursor(0, w32.MakeIntResource(w32.IDC_SIZEWE))
	diagonalCursor := w32.LoadCursor(0, w32.MakeIntResource(w32.IDC_SIZENWSE))

	leftSlider := wui.NewPanel()
	leftSlider.SetBounds(195, -1, 5, 602)
	leftSlider.SetBorderStyle(wui.PanelBorderSingleLine)
	leftSlider.SetVerticalAnchor(wui.AnchorMinAndMax)
	w.Add(leftSlider)

	rightSlider := wui.NewPanel()
	rightSlider.SetBounds(600, -1, 5, 602)
	rightSlider.SetBorderStyle(wui.PanelBorderSingleLine)
	rightSlider.SetVerticalAnchor(wui.AnchorMinAndMax)
	rightSlider.SetHorizontalAnchor(wui.AnchorMax)
	w.Add(rightSlider)

	buttonTemplate := wui.NewButton()
	buttonTemplate.SetText("Button")
	buttonTemplate.SetBounds(9, 11, 85, 25)

	checkBoxTemplate := wui.NewCheckBox()
	checkBoxTemplate.SetText("Check Box")
	checkBoxTemplate.SetChecked(true)
	checkBoxTemplate.SetBounds(10, 44, 100, 17)

	radioButtonTemplate := wui.NewRadioButton()
	radioButtonTemplate.SetText("Radio Button")
	radioButtonTemplate.SetChecked(true)
	radioButtonTemplate.SetBounds(10, 67, 100, 17)

	sliderTemplate := wui.NewSlider()
	sliderTemplate.SetBounds(10, 95, 150, 45)

	panelTemplate := wui.NewPanel()
	panelTemplate.SetBounds(10, 150, 150, 50)
	panelTemplate.SetBorderStyle(wui.PanelBorderSingleLine)
	panelText := wui.NewLabel()
	panelText.SetText("Panel")
	panelText.SetAlignment(wui.AlignCenter)
	{
		_, _, w, h := panelTemplate.InnerBounds()
		panelText.SetBounds(0, 0, w, h)
	}
	panelTemplate.Add(panelText)

	labelTemplate := wui.NewLabel()
	labelTemplate.SetText("Text Label")
	labelTemplate.SetBounds(10, 210, 50, 13)

	allTemplates := []wui.Control{
		buttonTemplate,
		checkBoxTemplate,
		radioButtonTemplate,
		sliderTemplate,
		panelTemplate,
		labelTemplate,
	}

	var highlightedTemplate, controlToAdd wui.Control
	var templateDx, templateDy int

	palette := wui.NewPaintBox()
	palette.SetBounds(605, 0, 195, 600)
	palette.SetHorizontalAnchor(wui.AnchorMax)
	palette.SetVerticalAnchor(wui.AnchorMinAndMax)
	palette.SetOnPaint(func(c *wui.Canvas) {
		w, h := c.Size()
		c.FillRect(0, 0, w, h, wui.RGB(240, 240, 240))
		for _, template := range allTemplates {
			drawControl(template, c)
		}
		// Highlight what is under the mouse.
		if highlightedTemplate != nil {
			x, y, w, h := highlightedTemplate.Bounds()
			c.DrawRect(x-1, y-1, w+2, h+2, wui.RGB(255, 0, 255))
			c.DrawRect(x-2, y-2, w+4, h+4, wui.RGB(255, 0, 255))
		}
	})
	palette.SetOnMouseMove(func(x, y int) {
		oldHighlight := highlightedTemplate
		highlightedTemplate = nil
		for _, c := range allTemplates {
			if contains(c, x, y) {
				highlightedTemplate = c
			}
		}
		if highlightedTemplate != oldHighlight {
			palette.Paint()
		}
	})
	w.Add(palette)

	nameText := wui.NewLabel()
	nameText.SetText("Variable Name")
	nameText.SetAlignment(wui.AlignRight)
	nameText.SetBounds(10, 10, 85, 20)
	w.Add(nameText)
	name := wui.NewEditLine()
	name.SetBounds(105, 10, 85, 25)
	w.Add(name)

	makeIntEdit := func(text string, y int) (*wui.Label, *wui.IntUpDown) {
		l := wui.NewLabel()
		l.SetText(text)
		l.SetAlignment(wui.AlignRight)
		l.SetBounds(10, y, 85, 20)
		w.Add(l)
		edit := wui.NewIntUpDown()
		edit.SetBounds(105, y, 85, 25)
		w.Add(edit)
		return l, edit
	}

	alphaText, alpha := makeIntEdit("Alpha", 40)
	alpha.SetMinMaxValues(0, 255)

	anchorToIndex := map[wui.Anchor]int{
		wui.AnchorMin:          0,
		wui.AnchorMax:          1,
		wui.AnchorCenter:       2,
		wui.AnchorMinAndMax:    3,
		wui.AnchorMinAndCenter: 4,
		wui.AnchorMaxAndCenter: 5,
	}
	indexToAnchor := make(map[int]wui.Anchor)
	for a, i := range anchorToIndex {
		indexToAnchor[i] = a
	}

	hAnchorText := wui.NewLabel()
	hAnchorText.SetText("Horizontal Anchor")
	hAnchorText.SetAlignment(wui.AlignRight)
	hAnchorText.SetBounds(10, 40, 85, 20)
	w.Add(hAnchorText)
	hAnchor := wui.NewComboBox()
	hAnchor.Add("Left")
	hAnchor.Add("Right")
	hAnchor.Add("Center")
	hAnchor.Add("Left+Right")
	hAnchor.Add("Left+Center")
	hAnchor.Add("Right+Center")
	hAnchor.SetBounds(105, 40, 85, 25)
	w.Add(hAnchor)

	vAnchorText := wui.NewLabel()
	vAnchorText.SetText("Vertical Anchor")
	vAnchorText.SetAlignment(wui.AlignRight)
	vAnchorText.SetBounds(10, 70, 85, 20)
	w.Add(vAnchorText)
	vAnchor := wui.NewComboBox()
	vAnchor.Add("Top")
	vAnchor.Add("Bottom")
	vAnchor.Add("Center")
	vAnchor.Add("Top+Bottom")
	vAnchor.Add("Top+Center")
	vAnchor.Add("Bottom+Center")
	vAnchor.SetBounds(105, 70, 85, 25)
	w.Add(vAnchor)

	_, xEdit := makeIntEdit("X", 100)
	_, yEdit := makeIntEdit("Y", 130)
	_, widthEdit := makeIntEdit("Width", 160)
	_, heightEdit := makeIntEdit("Height", 190)

	enabled := wui.NewCheckBox()
	enabled.SetText("Enabled")
	enabled.SetBounds(105, 220, 85, 17)
	w.Add(enabled)

	visible := wui.NewCheckBox()
	visible.SetText("Visible")
	visible.SetBounds(105, 240, 85, 17)
	w.Add(visible)

	minText, minEdit := makeIntEdit("Min Value", 260)
	maxText, maxEdit := makeIntEdit("Max Value", 290)

	orientationToIndex := map[wui.SliderOrientation]int{
		wui.HorizontalSlider: 0,
		wui.VerticalSlider:   1,
	}
	indexToOrientation := make(map[int]wui.SliderOrientation)
	for o, i := range orientationToIndex {
		indexToOrientation[i] = o
	}
	orientationText := wui.NewLabel()
	orientationText.SetText("Orientation")
	orientationText.SetAlignment(wui.AlignRight)
	orientationText.SetBounds(10, 320, 85, 20)
	w.Add(orientationText)
	orientation := wui.NewComboBox()
	orientation.Add("Horizontal")
	orientation.Add("Vertical")
	orientation.SetBounds(105, 320, 85, 25)
	w.Add(orientation)

	tickPosToIndex := map[wui.TickPosition]int{
		wui.TicksBottomOrRight: 0,
		wui.TicksTopOrLeft:     1,
		wui.TicksOnBothSides:   2,
	}
	indexToTickPos := make(map[int]wui.TickPosition)
	for p, i := range tickPosToIndex {
		indexToTickPos[i] = p
	}
	tickPosText := wui.NewLabel()
	tickPosText.SetText("Tick Position")
	tickPosText.SetAlignment(wui.AlignRight)
	tickPosText.SetBounds(10, 350, 85, 20)
	w.Add(tickPosText)
	tickPos := wui.NewComboBox()
	tickPos.Add("Bottom/Right")
	tickPos.Add("Top/Left")
	tickPos.Add("Both Sides")
	tickPos.SetBounds(105, 350, 85, 25)
	w.Add(tickPos)

	cursorText, cursor := makeIntEdit("Cursor Position", 380)

	checked := wui.NewCheckBox()
	checked.SetText("Checked")
	checked.SetBounds(105, 100, 85, 17)
	w.Add(checked)

	alignmentToIndex := map[wui.TextAlignment]int{
		wui.AlignLeft:   0,
		wui.AlignCenter: 1,
		wui.AlignRight:  2,
	}
	indexToAlignment := make(map[int]wui.TextAlignment)
	for a, i := range alignmentToIndex {
		indexToAlignment[i] = a
	}

	labelAlignText := wui.NewLabel()
	labelAlignText.SetText("Alignment")
	labelAlignText.SetAlignment(wui.AlignRight)
	labelAlignText.SetBounds(10, 260, 85, 17)
	w.Add(labelAlignText)
	labelAlign := wui.NewComboBox()
	labelAlign.Add("Left")
	labelAlign.Add("Center")
	labelAlign.Add("Right")
	labelAlign.SetBounds(105, 260, 85, 25)
	w.Add(labelAlign)

	panelBorderToIndex := map[wui.PanelBorderStyle]int{
		wui.PanelBorderNone:        0,
		wui.PanelBorderSingleLine:  1,
		wui.PanelBorderRaised:      2,
		wui.PanelBorderSunken:      3,
		wui.PanelBorderSunkenThick: 4,
	}
	indexToPanelBorder := make(map[int]wui.PanelBorderStyle)
	for a, i := range panelBorderToIndex {
		indexToPanelBorder[i] = a
	}

	panelBorderStyleText := wui.NewLabel()
	panelBorderStyleText.SetText("Border Style")
	panelBorderStyleText.SetAlignment(wui.AlignRight)
	panelBorderStyleText.SetBounds(10, 266, 85, 20)
	w.Add(panelBorderStyleText)
	panelBorderStyle := wui.NewComboBox()
	panelBorderStyle.Add("None")
	panelBorderStyle.Add("Single")
	panelBorderStyle.Add("Raised")
	panelBorderStyle.Add("Sunken")
	panelBorderStyle.Add("Sunken Thick")
	panelBorderStyle.SetBounds(105, 265, 85, 25)
	w.Add(panelBorderStyle)

	preview := wui.NewPaintBox()
	preview.SetBounds(200, 0, 400, 600)
	preview.SetHorizontalAnchor(wui.AnchorMinAndMax)
	preview.SetVerticalAnchor(wui.AnchorMinAndMax)
	white := wui.RGB(255, 255, 255)
	black := wui.RGB(0, 0, 0)

	var (
		// The ResizeAreas are the size drag points of the window.
		xResizeArea, yResizeArea, xyResizeArea rectangle
		// innerX and Y is the top-left corner of where theWindow's inner
		// rectangle is drawn, relative to the application window. This means we
		// can use innerX and Y in the application window's mouse events to find
		// the relative mouse position inside theWindow.
		innerX, innerY int
		// active is the highlighted control whose properties are shown in the
		// tool bar.
		active node
	)

	name.SetOnTextChange(func() {
		names[active] = name.Text()
	})
	alpha.SetOnValueChange(func(n int) {
		if w, ok := active.(*wui.Window); ok {
			w.SetAlpha(uint8(n))
		} else {
			panic("alpha value changed for non-Window")
		}
	})
	hAnchor.SetOnChange(func(i int) {
		if c, ok := active.(wui.Control); ok {
			c.SetHorizontalAnchor(indexToAnchor[i])
		} else {
			panic("anchor set on non-Control")
		}
	})
	vAnchor.SetOnChange(func(i int) {
		if c, ok := active.(wui.Control); ok {
			c.SetVerticalAnchor(indexToAnchor[i])
		} else {
			panic("anchor set on non-Control")
		}
	})
	xEdit.SetOnValueChange(func(x int) {
		_, y, w, h := active.Bounds()
		active.SetBounds(x, y, w, h)
		preview.Paint()
	})
	yEdit.SetOnValueChange(func(y int) {
		x, _, w, h := active.Bounds()
		active.SetBounds(x, y, w, h)
		preview.Paint()
	})
	widthEdit.SetOnValueChange(func(w int) {
		x, y, _, h := active.Bounds()
		active.SetBounds(x, y, w, h)
		preview.Paint()
	})
	heightEdit.SetOnValueChange(func(h int) {
		x, y, w, _ := active.Bounds()
		active.SetBounds(x, y, w, h)
		preview.Paint()
	})
	enabled.SetOnChange(func(enabled bool) {
		if e, ok := active.(enabler); ok {
			e.SetEnabled(enabled)
		}
	})
	visible.SetOnChange(func(visible bool) {
		if v, ok := active.(visibler); ok {
			v.SetVisible(visible)
		}
	})
	minEdit.SetOnValueChange(func(min int) {
		if s, ok := active.(*wui.Slider); ok {
			s.SetMin(min)
			cursor.SetValue(s.Cursor())
			preview.Paint()
		}
	})
	maxEdit.SetOnValueChange(func(max int) {
		if s, ok := active.(*wui.Slider); ok {
			s.SetMax(max)
			cursor.SetValue(s.Cursor())
			preview.Paint()
		}
	})
	orientation.SetOnChange(func(index int) {
		if s, ok := active.(*wui.Slider); ok {
			s.SetOrientation(indexToOrientation[index])
			preview.Paint()
		}
	})
	tickPos.SetOnChange(func(index int) {
		if s, ok := active.(*wui.Slider); ok {
			s.SetTickPosition(indexToTickPos[index])
			preview.Paint()
		}
	})
	cursor.SetOnValueChange(func(cursor int) {
		if s, ok := active.(*wui.Slider); ok {
			s.SetCursor(cursor)
			preview.Paint()
		}
	})
	checked.SetOnChange(func(check bool) {
		if r, ok := active.(*wui.RadioButton); ok {
			r.SetChecked(check)
			preview.Paint()
		} else if c, ok := active.(*wui.CheckBox); ok {
			c.SetChecked(check)
			preview.Paint()
		} else {
			panic("check is for radio buttons and check boxes only")
		}
	})
	panelBorderStyle.SetOnChange(func(i int) {
		if p, ok := active.(*wui.Panel); ok {
			p.SetBorderStyle(indexToPanelBorder[i])
			preview.Paint()
		} else {
			panic("panel border style only for panels")
		}
	})
	labelAlign.SetOnChange(func(i int) {
		if l, ok := active.(*wui.Label); ok {
			l.SetAlignment(indexToAlignment[i])
			preview.Paint()
		} else {
			panic("text alignment only for labels")
		}
	})

	activate := func(newActive node) {
		active = newActive
		name.SetText(names[active])

		_, isWindow := active.(*wui.Window)
		_, isCheckBox := active.(*wui.CheckBox)
		_, isRadioButton := active.(*wui.RadioButton)
		_, isPanel := active.(*wui.Panel)
		_, isSlider := active.(*wui.Slider)
		_, isLabel := active.(*wui.Label)

		alphaText.SetVisible(isWindow)
		alpha.SetVisible(isWindow)
		hAnchorText.SetVisible(!isWindow)
		hAnchor.SetVisible(!isWindow)
		vAnchorText.SetVisible(!isWindow)
		vAnchor.SetVisible(!isWindow)
		checked.SetVisible(isCheckBox || isRadioButton)
		panelBorderStyleText.SetVisible(isPanel)
		panelBorderStyle.SetVisible(isPanel)
		minText.SetVisible(isSlider)
		minEdit.SetVisible(isSlider)
		maxText.SetVisible(isSlider)
		maxEdit.SetVisible(isSlider)
		orientationText.SetVisible(isSlider)
		orientation.SetVisible(isSlider)
		tickPosText.SetVisible(isSlider)
		tickPos.SetVisible(isSlider)
		cursorText.SetVisible(isSlider)
		cursor.SetVisible(isSlider)
		labelAlignText.SetVisible(isLabel)
		labelAlign.SetVisible(isLabel)

		x, y, width, height := active.Bounds()
		xEdit.SetValue(x)
		yEdit.SetValue(y)
		widthEdit.SetValue(width)
		heightEdit.SetValue(height)

		if e, ok := active.(enabler); ok {
			enabled.SetChecked(e.Enabled())
		}
		if v, ok := active.(visibler); ok {
			visible.SetChecked(v.Visible())
		}

		if isWindow {
			alpha.SetValue(int(active.(*wui.Window).Alpha()))
		} else {
			h, v := active.(wui.Control).Anchors()
			hAnchor.SetSelectedIndex(anchorToIndex[h])
			vAnchor.SetSelectedIndex(anchorToIndex[v])
		}
		if isCheckBox {
			checked.SetChecked(active.(*wui.CheckBox).Checked())
		}
		if isRadioButton {
			checked.SetChecked(active.(*wui.RadioButton).Checked())
		}
		if isPanel {
			b := active.(*wui.Panel).BorderStyle()
			panelBorderStyle.SetSelectedIndex(panelBorderToIndex[b])
		}
		if isSlider {
			s := active.(*wui.Slider)
			min, max := s.MinMax()
			minEdit.SetValue(min)
			maxEdit.SetValue(max)
			orientation.SetSelectedIndex(orientationToIndex[s.Orientation()])
			tickPos.SetSelectedIndex(tickPosToIndex[s.TickPosition()])
			cursor.SetValue(s.Cursor())
			cursor.SetMinMaxValues(s.MinMax())
		}
		if isLabel {
			l := active.(*wui.Label)
			labelAlign.SetSelectedIndex(alignmentToIndex[l.Alignment()])
		}

		preview.Paint()
	}
	activate(theWindow)

	const xOffset, yOffset = 5, 5
	preview.SetOnPaint(func(c *wui.Canvas) {
		width, height := theWindow.Size()
		innerWidth, innerHeight := theWindow.InnerSize()
		borderSize := (width - innerWidth) / 2
		topBorderSize := height - borderSize - innerHeight
		innerX = xOffset + borderSize
		innerY = yOffset + topBorderSize
		inner := makeOffsetDrawer(c, innerX, innerY)

		// Clear inner area.
		c.FillRect(innerX, innerY, innerWidth, innerHeight, wui.RGB(240, 240, 240))

		xResizeArea = rectangle{
			x: xOffset + width - 6,
			y: yOffset + height/2 - 12,
			w: 12,
			h: 24,
		}
		yResizeArea = rectangle{
			x: xOffset + width/2 - 12,
			y: yOffset + height - 6,
			w: 24,
			h: 12,
		}
		xyResizeArea = rectangle{
			x: xOffset + width - 6,
			y: yOffset + height - 6,
			w: 12,
			h: 12,
		}

		// Draw all the window contents.
		drawContainer(theWindow, inner)

		// Draw the window border, icon and title.
		borderColor := wui.RGB(100, 200, 255)
		c.FillRect(xOffset, yOffset, width, topBorderSize, borderColor)
		c.FillRect(xOffset, yOffset, borderSize, height, borderColor)
		c.FillRect(xOffset, yOffset+height-borderSize, width, borderSize, borderColor)
		c.FillRect(xOffset+width-borderSize, yOffset, borderSize, height, borderColor)

		c.SetFont(theWindow.Font())
		_, textH := c.TextExtent(theWindow.Title())
		c.TextOut(
			xOffset+borderSize+appIconWidth+5,
			yOffset+(topBorderSize-textH)/2,
			theWindow.Title(),
			wui.RGB(0, 0, 0),
		)

		// TODO Handle combinations of borders and top-right corner buttons. For
		// now we just draw minimize, maximize and close buttons.
		{
			w := topBorderSize
			h := w - 8
			y := yOffset + 4
			right := xOffset + width - borderSize
			x0 := right - 3*w - 2
			x1 := right - 2*w - 1
			x2 := right - 1*w - 0
			iconSize := h / 2
			// Minimize button.
			c.FillRect(x0, y, w, h, wui.RGB(240, 240, 240))
			cx := x0 + (w-iconSize)/2
			cy := y + h - 1 - (iconSize+1)/2
			c.Line(cx, cy, cx+iconSize, cy, wui.RGB(0, 0, 0))
			// Maximize button.
			c.FillRect(x1, y, w, h, wui.RGB(240, 240, 240))
			cx = x1 + (w-iconSize)/2
			cy = y + (h-iconSize)/2
			c.DrawRect(cx, cy, iconSize, iconSize, wui.RGB(0, 0, 0))
			// Close button.
			c.FillRect(x2, y, w, h, wui.RGB(255, 128, 128))
			cx = x2 + (w-iconSize)/2
			cy = y + (h-iconSize)/2
			c.Line(cx, cy, cx+iconSize, cy+iconSize, wui.RGB(0, 0, 0))
			c.Line(cx, cy+iconSize-1, cx+iconSize, cy-1, wui.RGB(0, 0, 0))
		}

		w32.DrawIconEx(
			c.Handle(),
			xOffset+borderSize,
			yOffset+(topBorderSize-appIconHeight)/2,
			appIcon,
			appIconWidth, appIconHeight,
			0, 0, w32.DI_NORMAL,
		)

		// Clear the background behind the window.
		w, h := c.Size()
		c.FillRect(0, 0, w, yOffset, white)
		c.FillRect(0, 0, xOffset, h, white)
		right := xOffset + width
		c.FillRect(right, 0, w-right, h, white)
		bottom := yOffset + height
		c.FillRect(0, bottom, w, h-bottom, white)

		// Add drag markers to resize window.
		outlineSquare := func(r rectangle) {
			c.FillRect(r.x, r.y, r.w, r.h, white)
			c.DrawRect(r.x, r.y, r.w, r.h, black)
		}
		outlineSquare(xResizeArea)
		outlineSquare(yResizeArea)
		outlineSquare(xyResizeArea)

		// Highlight the currently selected child control.
		if active != theWindow {
			x, y, w, h := active.Bounds()
			parent := active.Parent()
			for parent != theWindow {
				dx, dy, _, _ := parent.InnerBounds()
				x += dx
				y += dy
				parent = parent.Parent()
			}
			if w < 0 {
				w = 0
			}
			if h < 0 {
				h = 0
			}
			inner.DrawRect(x-1, y-1, w+2, h+2, wui.RGB(255, 0, 255))
			inner.DrawRect(x-2, y-2, w+4, h+4, wui.RGB(255, 0, 255))
		}

		if controlToAdd != nil {
			drawControl(controlToAdd, c)
		}
	})
	w.Add(preview)

	var dragMode int
	const (
		dragNone = 0
		dragX    = 1
		dragY    = 2
		dragXY   = 3
	)

	var dragStartX, dragStartY, dragStartWidth, dragStartHeight int

	w.SetOnMouseMove(func(x, y int) {
		if mouseMode == addingControl {
			if contains(preview, x, y) {
				_, _, w, h := controlToAdd.Bounds()
				relX := x - preview.X()
				relY := y - preview.Y()
				if false {
					// TODO Align to some nice-looking grid unless Ctrl is held
					// down for example. NOTE that this right now contains a
					// bug, relX is not in window client coordinates, it is
					// relative to the preview paint box and thus we can never
					// get to 0,0 with this.
					relX = relX / 5 * 5
					relY = relY / 5 * 5
				}
				relX += templateDx
				relY += templateDy
				controlToAdd.SetBounds(relX, relY, w, h)
			}
			preview.Paint()
		} else if dragMode == dragNone {
			x -= preview.X()
			y -= preview.Y()
			if xResizeArea.contains(x, y) {
				w.SetCursor(leftRightCursor)
			} else if yResizeArea.contains(x, y) {
				w.SetCursor(upDownCursor)
			} else if xyResizeArea.contains(x, y) {
				w.SetCursor(diagonalCursor)
			} else {
				w.SetCursor(stdCursor)
			}
		} else {
<<<<<<< HEAD
			dx, dy := x-dragStartX, y-dragStartY
			if dragMode == dragX || dragMode == dragXY {
				theWindow.SetWidth(dragStartWidth + dx)
			}
			if dragMode == dragY || dragMode == dragXY {
=======
			if dragMode == dragX || dragMode == dragXY {
				dx := x - dragStartX
				theWindow.SetWidth(dragStartWidth + dx)
			}
			if dragMode == dragY || dragMode == dragXY {
				dy := y - dragStartY
>>>>>>> 95c6b9a6
				theWindow.SetHeight(dragStartHeight + dy)
			}
			activate(theWindow) // Update the size in the UI.
			preview.Paint()
		}
	})

	w.SetOnMouseDown(func(button wui.MouseButton, x, y int) {
		if button == wui.MouseButtonLeft {
			if contains(palette, x, y) && highlightedTemplate != nil {
				controlToAdd = cloneControl(highlightedTemplate)
				hx, hy, _, _ := highlightedTemplate.Bounds()
				templateDx = hx - (x - palette.X())
				templateDy = hy - (y - palette.Y())
				mouseMode = addingControl
				preview.Paint()
			} else if mouseMode == addingControl {
				innerX, innerY, _, _ := theWindow.InnerBounds()
				outerX, outerY, _, _ := theWindow.Bounds()
				x, y, w, h := controlToAdd.Bounds()
				relX := x - (xOffset + innerX - outerX)
				relY := y - (yOffset + innerY - outerY)
				// Find the sub-container that this is to be placed in. Use the
				// center of the new control to determine where to add it.
				addToThis, x, y := findContainerAt(theWindow, relX+w/2, relY+h/2)
				controlToAdd.SetBounds(x-w/2, y-h/2, w, h)
				addToThis.Add(controlToAdd)
				activate(controlToAdd)
				controlToAdd = nil
				mouseMode = idleMouse
				preview.Paint()
			} else {
				dragStartX = x
				dragStartY = y
				dragStartWidth, dragStartHeight = theWindow.Size()
				windowArea := rectangle{
					x: preview.X() + xOffset,
					y: preview.Y() + yOffset,
					w: theWindow.Width(),
					h: theWindow.Height(),
				}
				if xResizeArea.contains(x-preview.X(), y-preview.Y()) {
					// TODO Combine dragMode and mouseMode?
					dragMode = dragX
				} else if yResizeArea.contains(x-preview.X(), y-preview.Y()) {
					dragMode = dragY
				} else if xyResizeArea.contains(x-preview.X(), y-preview.Y()) {
					dragMode = dragXY
				} else if windowArea.contains(x, y) {
					newActive := findControlAt(
						theWindow,
						x-(preview.X()+innerX),
						y-(preview.Y()+innerY),
					)
					if newActive != active {
						activate(newActive)
					}
				}
			}
		}
	})

	w.SetOnMouseUp(func(button wui.MouseButton, x, y int) {
		if button == wui.MouseButtonLeft {
			dragMode = dragNone
		}
	})

	workingPath := ""
	setWorkingPath := func(path string) {
		workingPath = path
		title := "wui Designer"
		if path != "" {
			title += " - " + path
		}
		w.SetTitle(title)
	}
	setWorkingPath("")

	fileOpenMenu.SetOnClick(func() {
		open := wui.NewFileOpenDialog()
		open.SetTitle("Select a Go file containing one or more wui.Windows")
		open.AddFilter("Go file", ".go")
		if accept, path := open.ExecuteSingleSelection(w); accept {
			setWorkingPath(path)
			wui.MessageBoxError("TODO", "Open is not yet implemented")
		}
	})

	saveCodeTo := func(path string) {
		code := generatePreviewCode(theWindow, theWindow.X(), theWindow.Y())
		err := ioutil.WriteFile(path, code, 0666)
		if err != nil {
			wui.MessageBoxError("Error", err.Error())
		} else {
			workingPath = path
		}
	}

	fileSaveAsMenu.SetOnClick(func() {
		save := wui.NewFileSaveDialog()
		save.SetAppendExt(true)
		save.AddFilter("Go file", ".go")
		if accept, path := save.Execute(w); accept {
			saveCodeTo(path)
		}
	})

	fileSaveMenu.SetOnClick(func() {
		if workingPath != "" {
			saveCodeTo(workingPath)
		} else {
			fileSaveAsMenu.OnClick()()
		}
	})

	w.SetShortcut(wui.ShortcutKeys{Mod: wui.ModControl, Rune: 'R'}, func() {
		// We place the window such that it lies exactly over our drawing.
		x, y := w32.ClientToScreen(w32.HWND(w.Handle()), preview.X(), preview.Y())
		showPreview(theWindow, x+xOffset, y+yOffset)
	})
	w.SetShortcut(wui.ShortcutKeys{Mod: wui.ModControl, Rune: 'O'}, fileOpenMenu.OnClick())
	w.SetShortcut(wui.ShortcutKeys{Mod: wui.ModControl, Rune: 'S'}, fileSaveMenu.OnClick())
	w.SetShortcut(wui.ShortcutKeys{Mod: wui.ModControl | wui.ModShift, Rune: 'S'}, fileSaveAsMenu.OnClick())

	w.SetShortcut(wui.ShortcutKeys{Rune: 27}, w.Close) // TODO ESC for debugging

	w.Maximize()
	w.Show()
}

type rectangle struct {
	x, y, w, h int
}

func (r rectangle) contains(x, y int) bool {
	return x >= r.x && y >= r.y && x < r.x+r.w && y < r.y+r.h
}

func defaultWindow() *wui.Window {
	font, _ := wui.NewFont(wui.FontDesc{Name: "Tahoma", Height: -11})
	w := wui.NewWindow()
	w.SetFont(font)
	w.SetTitle("Window")
	return w
}

func findControlAt(parent wui.Container, x, y int) node {
	for _, child := range parent.Children() {
		if contains(child, x, y) {
			if container, ok := child.(wui.Container); ok {
				dx, dy, _, _ := container.Bounds()
				return findControlAt(container, x-dx, y-dy)
			}
			return child
		}
	}
	return parent
}

func contains(b bounder, atX, atY int) bool {
	x, y, w, h := b.Bounds()
	return atX >= x && atY >= y && atX < x+w && atY < y+h
}

type bounder interface {
	Bounds() (x, y, width, height int)
}

func innerContains(b innerBounder, atX, atY int) bool {
	x, y, w, h := b.InnerBounds()
	return atX >= x && atY >= y && atX < x+w && atY < y+h
}

type innerBounder interface {
	InnerBounds() (x, y, width, height int)
}

type drawer interface {
	PushDrawRegion(x, y, width, height int)
	PopDrawRegion()
	Line(x1, y1, x2, y2 int, color wui.Color)
	DrawRect(x, y, w, h int, color wui.Color)
	FillRect(x, y, w, h int, color wui.Color)
	DrawEllipse(x, y, w, h int, color wui.Color)
	FillEllipse(x, y, w, h int, color wui.Color)
	TextRectFormat(x, y, w, h int, s string, format wui.Format, color wui.Color)
	TextExtent(s string) (width, height int)
	TextOut(x, y int, s string, color wui.Color)
	Polygon(p []w32.POINT, color wui.Color)
}

func makeOffsetDrawer(base drawer, dx, dy int) drawer {
	return &offsetDrawer{base: base, dx: dx, dy: dy}
}

type offsetDrawer struct {
	base   drawer
	dx, dy int
}

func (d *offsetDrawer) PushDrawRegion(x, y, width, height int) {
	d.base.PushDrawRegion(x+d.dx, y+d.dy, width, height)
}

func (d *offsetDrawer) PopDrawRegion() {
	d.base.PopDrawRegion()
}

func (d *offsetDrawer) DrawRect(x, y, w, h int, color wui.Color) {
	d.base.DrawRect(x+d.dx, y+d.dy, w, h, color)
}

func (d *offsetDrawer) FillRect(x, y, w, h int, color wui.Color) {
	d.base.FillRect(x+d.dx, y+d.dy, w, h, color)
}

func (d *offsetDrawer) DrawEllipse(x, y, w, h int, color wui.Color) {
	d.base.DrawEllipse(x+d.dx, y+d.dy, w, h, color)
}

func (d *offsetDrawer) FillEllipse(x, y, w, h int, color wui.Color) {
	d.base.FillEllipse(x+d.dx, y+d.dy, w, h, color)
}

func (d *offsetDrawer) TextRectFormat(
	x, y, w, h int, s string, format wui.Format, color wui.Color,
) {
	d.base.TextRectFormat(x+d.dx, y+d.dy, w, h, s, format, color)
}

func (d *offsetDrawer) TextExtent(s string) (width, height int) {
	return d.base.TextExtent(s)
}

func (d *offsetDrawer) TextOut(x, y int, s string, color wui.Color) {
	d.base.TextOut(x+d.dx, y+d.dy, s, color)
}

func (d *offsetDrawer) Polygon(p []w32.POINT, color wui.Color) {
	for i := range p {
		p[i].X += int32(d.dx)
		p[i].Y += int32(d.dy)
	}
	d.base.Polygon(p, color)
}

func (d *offsetDrawer) Line(x1, y1, x2, y2 int, color wui.Color) {
	d.base.Line(x1+d.dx, y1+d.dy, x2+d.dx, y2+d.dy, color)
}

func drawContainer(container wui.Container, d drawer) {
	_, _, w, h := container.InnerBounds()
	d.PushDrawRegion(0, 0, w, h)
	for _, child := range container.Children() {
		drawControl(child, d)
	}
	d.PopDrawRegion()
}

func drawControl(c wui.Control, d drawer) {
	switch x := c.(type) {
	case *wui.Button:
		drawButton(x, d)
	case *wui.RadioButton:
		drawRadioButton(x, d)
	case *wui.CheckBox:
		drawCheckBox(x, d)
	case *wui.Panel:
		drawPanel(x, d)
	case *wui.Slider:
		drawSlider(x, d)
	case *wui.Label:
		drawLabel(x, d)
	default:
		panic("unhandled control type")
	}
}

func drawButton(b *wui.Button, d drawer) {
	x, y, w, h := b.Bounds()
	if w > 0 && h > 0 {
		d.DrawRect(x, y, w, h, wui.RGB(240, 240, 240))
	}
	if w > 2 && h > 2 {
		d.FillRect(x+1, y+1, w-2, h-2, wui.RGB(173, 173, 173))
	}
	if w > 4 && h > 4 {
		d.FillRect(x+2, y+2, w-4, h-4, wui.RGB(225, 225, 225))
	}
	if w > 6 && h > 6 {
		textW, textH := d.TextExtent(b.Text())
		d.PushDrawRegion(x+3, y+3, w-6, h-6)
		d.TextOut(x+(w-textW)/2, y+(h-textH)/2, b.Text(), wui.RGB(0, 0, 0))
		d.PopDrawRegion()
	}
}

func drawRadioButton(r *wui.RadioButton, d drawer) {
	x, y, w, h := r.Bounds()
	d.PushDrawRegion(x, y, w, h)
	d.FillRect(x, y, w, h, wui.RGB(240, 240, 240))
	d.FillEllipse(x, y+(h-13)/2, 13, 13, wui.RGB(255, 255, 255))
	d.DrawEllipse(x, y+(h-13)/2, 13, 13, wui.RGB(0, 0, 0))
	if r.Checked() {
		d.FillEllipse(x+3, y+(h-13)/2+3, 7, 7, wui.RGB(0, 0, 0))
	}
	_, textH := d.TextExtent(r.Text())
	d.TextOut(x+16, y+(h-textH)/2, r.Text(), wui.RGB(0, 0, 0))
	d.PopDrawRegion()
}

func drawCheckBox(c *wui.CheckBox, d drawer) {
	x, y, w, h := c.Bounds()
	d.PushDrawRegion(x, y, w, h)
	d.FillRect(x, y, w, h, wui.RGB(240, 240, 240))
	d.FillRect(x, y+(h-13)/2, 13, 13, wui.RGB(255, 255, 255))
	d.DrawRect(x, y+(h-13)/2, 13, 13, wui.RGB(0, 0, 0))
	if c.Checked() {
		// Draw two lines for the check mark. ✓
		startX := x + 2
		startY := y + (h-13)/2 + 6
		d.Line(startX, startY, startX+3, startY+3, wui.RGB(0, 0, 0))
		d.Line(startX+3, startY+2, startX+9, startY-4, wui.RGB(0, 0, 0))
	}
	_, textH := d.TextExtent(c.Text())
	d.TextOut(x+16, y+(h-textH)/2, c.Text(), wui.RGB(0, 0, 0))
	d.PopDrawRegion()
}

func drawPanel(p *wui.Panel, d drawer) {
	x, y, w, h := p.Bounds()
	if w <= 0 || h <= 0 {
		return
	}
	switch p.BorderStyle() {
	case wui.PanelBorderNone:
		d.DrawRect(x, y, w, h, wui.RGB(230, 230, 230))
	case wui.PanelBorderSingleLine:
		d.DrawRect(x, y, w, h, wui.RGB(100, 100, 100))
	case wui.PanelBorderRaised:
		d.Line(x, y, x+w, y, wui.RGB(227, 227, 227))
		d.Line(x, y, x, y+h, wui.RGB(227, 227, 227))
		d.Line(x+w-1, y, x+w-1, y+h, wui.RGB(105, 105, 105))
		d.Line(x, y+h-1, x+w, y+h-1, wui.RGB(105, 105, 105))
		d.Line(x+1, y+1, x+w-1, y+1, wui.RGB(255, 255, 255))
		d.Line(x+1, y+1, x+1, y+h-1, wui.RGB(255, 255, 255))
		d.Line(x+w-2, y+1, x+w-2, y+h-1, wui.RGB(160, 160, 160))
		d.Line(x+1, y+h-2, x+w-1, y+h-2, wui.RGB(160, 160, 160))
	case wui.PanelBorderSunken:
		d.Line(x, y, x+w, y, wui.RGB(160, 160, 160))
		d.Line(x, y, x, y+h, wui.RGB(160, 160, 160))
		d.Line(x+w-1, y, x+w-1, y+h, wui.RGB(255, 255, 255))
		d.Line(x, y+h-1, x+w, y+h-1, wui.RGB(255, 255, 255))
	case wui.PanelBorderSunkenThick:
		d.Line(x, y, x+w, y, wui.RGB(160, 160, 160))
		d.Line(x, y, x, y+h, wui.RGB(160, 160, 160))
		d.Line(x+w-1, y, x+w-1, y+h, wui.RGB(255, 255, 255))
		d.Line(x, y+h-1, x+w, y+h-1, wui.RGB(255, 255, 255))
		d.Line(x+1, y+1, x+w-1, y+1, wui.RGB(105, 105, 105))
		d.Line(x+1, y+1, x+1, y+h-1, wui.RGB(105, 105, 105))
		d.Line(x+w-2, y+1, x+w-2, y+h-1, wui.RGB(227, 227, 227))
		d.Line(x+1, y+h-2, x+w-1, y+h-2, wui.RGB(227, 227, 227))
	}
	innerX, innerY, _, _ := p.InnerBounds()
	drawContainer(p, makeOffsetDrawer(d, innerX, innerY))
}

func drawSlider(s *wui.Slider, d drawer) {
	var (
		drawSlideBar    func(offset int)
		drawCursorBody  func(offset, size int)
		drawCursorArrow func(offset int)
		// drawEndTicks and drawMiddleTicks are only assigned if ticks are
		// visible for this slider.
		drawEndTicks    = func(offset int) {}
		drawMiddleTicks = func(offset int) {}
	)

	cursorColor := wui.RGB(0, 120, 215)
	tickColor := wui.RGB(196, 196, 196)
	slideBarBorder := wui.RGB(214, 214, 214)
	slideBarBackground := wui.RGB(231, 231, 234)

	x, y, w, h := s.Bounds()
	if w <= 0 || h <= 0 {
		return
	}
	d.PushDrawRegion(x, y, w, h)
	defer d.PopDrawRegion()
	min, max := s.MinMax()
	innerTickCount := max - min - 1
	freq := s.TickFrequency()
	relCursor := s.Cursor() - min

	if s.Orientation() == wui.HorizontalSlider {
		xLeft := x + 13
		xRight := x + w - 14
		scale := 1.0 / float64(innerTickCount+1) * float64(xRight-xLeft)
		if xRight < xLeft {
			xRight = xLeft
			scale = 0
		}
		xOffset := int(float64(relCursor)*scale + 0.5)
		cursorCenter := xLeft + xOffset

		drawSlideBar = func(offset int) {
			if xLeft != xRight {
				d.DrawRect(x+8, y+offset, w-16, 4, slideBarBorder)
				d.FillRect(x+9, y+offset+1, w-18, 2, slideBarBackground)
			}
		}
		drawCursorBody = func(offset, size int) {
			d.FillRect(cursorCenter-5, y+offset, 11, size, cursorColor)
		}
		drawCursorArrow = func(offset int) {
			d.Polygon([]w32.POINT{
				{int32(cursorCenter - 5), int32(y + 15)},
				{int32(cursorCenter), int32(y + 15 + offset)},
				{int32(cursorCenter + 5), int32(y + 15)},
			}, cursorColor)
		}

		if s.TicksVisible() {
			drawEndTicks = func(offset int) {
				d.Line(xLeft, y+offset, xLeft, y+offset+4, tickColor)
				d.Line(xRight, y+offset, xRight, y+offset+4, tickColor)
			}
			drawMiddleTicks = func(offset int) {
				for i := freq; i <= innerTickCount; i += freq {
					x := xLeft + int(float64(i)*scale+0.5)
					d.Line(x, y+offset, x, y+offset+3, tickColor)
				}
			}
		}
	} else {
		yTop := y + 13
		yBottom := y + h - 14
		scale := 1.0 / float64(innerTickCount+1) * float64(yBottom-yTop)
		if yBottom < yTop {
			yBottom = yTop
			scale = 0
		}
		yOffset := int(float64(relCursor)*scale + 0.5)
		cursorCenter := yTop + yOffset

		drawSlideBar = func(offset int) {
			if yTop != yBottom {
				d.DrawRect(x+offset, y+8, 4, h-16, slideBarBorder)
				d.FillRect(x+offset+1, y+9, 2, h-18, slideBarBackground)
			}
		}
		drawCursorBody = func(offset, size int) {
			d.FillRect(x+offset, cursorCenter-5, size, 11, cursorColor)
		}
		drawCursorArrow = func(offset int) {
			d.Polygon([]w32.POINT{
				{int32(x + 15), int32(cursorCenter - 5)},
				{int32(x + 15 + offset), int32(cursorCenter)},
				{int32(x + 15), int32(cursorCenter + 5)},
			}, cursorColor)
		}

		if s.TicksVisible() {
			drawEndTicks = func(offset int) {
				d.Line(x+offset, yTop, x+offset+4, yTop, tickColor)
				d.Line(x+offset, yBottom, x+offset+4, yBottom, tickColor)
			}
			drawMiddleTicks = func(offset int) {
				for i := freq; i <= innerTickCount; i += freq {
					y := yTop + int(float64(i)*scale+0.5)
					d.Line(x+offset, y, x+offset+3, y, tickColor)
				}
			}
		}
	}

	switch s.TickPosition() {
	case wui.TicksBottomOrRight:
		drawSlideBar(8)
		drawCursorBody(2, 14)
		drawCursorArrow(5)
		drawEndTicks(22)
		drawMiddleTicks(22)
	case wui.TicksTopOrLeft:
		drawSlideBar(18)
		drawCursorBody(15, 14)
		drawCursorArrow(-5)
		drawEndTicks(5)
		drawMiddleTicks(6)
	case wui.TicksOnBothSides:
		drawSlideBar(19)
		drawCursorBody(10, 21)
		drawEndTicks(5)
		drawEndTicks(33)
		drawMiddleTicks(6)
		drawMiddleTicks(33)
	default:
		panic("unhandled tick position")
	}
}

func drawLabel(l *wui.Label, d drawer) {
	x, y, w, h := l.Bounds()
	textW, textH := d.TextExtent(l.Text())
	textX := x
	switch l.Alignment() {
	case wui.AlignCenter:
		textX = x + (w-textW)/2
	case wui.AlignRight:
		textX = x + w - textW
	}
	d.PushDrawRegion(x, y, w, h)
	d.TextOut(textX, y+(h-textH)/2, l.Text(), wui.RGB(0, 0, 0))
	d.PopDrawRegion()
}

func anchorToString(a wui.Anchor) string {
	switch a {
	case wui.AnchorMin:
		return "AnchorMin"
	case wui.AnchorMax:
		return "AnchorMax"
	case wui.AnchorCenter:
		return "AnchorCenter"
	case wui.AnchorMinAndMax:
		return "AnchorMinAndMax"
	case wui.AnchorMinAndCenter:
		return "AnchorMinAndCenter"
	case wui.AnchorMaxAndCenter:
		return "AnchorMaxAndCenter"
	default:
		panic("unhandled anchor type")
	}
}

func panelBorderToString(s wui.PanelBorderStyle) string {
	switch s {
	case wui.PanelBorderNone:
		return "PanelBorderNone"
	case wui.PanelBorderSingleLine:
		return "PanelBorderSingleLine"
	case wui.PanelBorderSunken:
		return "PanelBorderSunken"
	case wui.PanelBorderSunkenThick:
		return "PanelBorderSunkenThick"
	case wui.PanelBorderRaised:
		return "PanelBorderRaised"
	default:
		panic("unhandled panel border style")
	}
}

func alignmentToString(a wui.TextAlignment) string {
	switch a {
	case wui.AlignLeft:
		return "AlignLeft"
	case wui.AlignCenter:
		return "AlignCenter"
	case wui.AlignRight:
		return "AlignRight"
	default:
		panic("unhandled text alignment")
	}
}

type node interface {
	Parent() wui.Container
	Bounds() (x, y, width, height int)
	SetBounds(x, y, width, height int)
}

func showPreview(w *wui.Window, x, y int) {
	code := generatePreviewCode(w, x, y)

	// Write the Go file to our temporary build dir.
	goFile := filepath.Join(buildDir, "wui_designer_temp_file.go")
	err := ioutil.WriteFile(goFile, code, 0666)
	if err != nil {
		wui.MessageBoxError("Error", err.Error())
		return
	}
	defer os.Remove(goFile)

	// Build the executable into our temporary build dir.
	exeFile := filepath.Join(buildDir, buildPrefix+strconv.Itoa(buildCount)+".exe")
	buildCount++

	// Do the build synchronously and report any build errors.
	output, err := exec.Command("go", "build", "-o", exeFile, goFile).CombinedOutput()
	if err != nil {
		wui.MessageBoxError("Error", err.Error()+"\r\n"+string(output))
		return
	}

	// Start the program in parallel so we can have multiple previews open at
	// once.
	exec.Command(exeFile).Start()
}

func generatePreviewCode(w *wui.Window, x, y int) []byte {
	var code bytes.Buffer
	code.WriteString(`//+build ignore

package main

import "github.com/gonutz/wui"

func main() {`)

	line := func(format string, a ...interface{}) {
		fmt.Fprint(&code, "\n")
		fmt.Fprintf(&code, format, a...)
	}

	name := names[w]
	if name == "" {
		name = "w"
	}
	line(name + " := wui.NewWindow()")
	line(name+".SetTitle(%q)", w.Title())
	line(name+".SetPosition(%d, %d)", x, y)
	line(name+".SetSize(%d, %d)", w.Width(), w.Height())
	if w.Alpha() != 255 {
		line(name+".SetAlpha(%d)", w.Alpha())
	}
	font := w.Font()
	if font != nil {
		line("font, _ := wui.NewFont(wui.FontDesc{")
		if font.Desc.Name != "" {
			line("Name: %q,", font.Desc.Name)
		}
		if font.Desc.Height != 0 {
			line("Height: %d,", font.Desc.Height)
		}
		if font.Desc.Bold {
			line("Bold: true,")
		}
		if font.Desc.Italic {
			line("Italic: true,")
		}
		if font.Desc.Underlined {
			line("Underlined: true,")
		}
		if font.Desc.StrikedOut {
			line("StrikedOut: true,")
		}
		line("})")
		line(name + ".SetFont(font)")
	}

	writeContainer(w, name, line)

	line("")
	line(name + ".Show()")
	code.WriteString("\n}")

	formatted, err := format.Source(code.Bytes())
	if err != nil {
		panic("We generated wrong code: " + err.Error())
	}
	return formatted
}

func writeContainer(c wui.Container, parent string, line func(format string, a ...interface{})) {
	for i, child := range c.Children() {
		line("")
		name := names[child]
		if name == "" {
			name = fmt.Sprintf("%s_child%d", parent, i)
		}
		do := func(format string, a ...interface{}) {
			line(name+format, a...)
		}
		if button, ok := child.(*wui.Button); ok {
			do(" := wui.NewButton()")
			do(".SetBounds(%d, %d, %d, %d)", button.X(), button.Y(), button.Width(), button.Height())
			h, v := button.Anchors()
			if h != wui.Anchor(0) {
				do(".SetHorizontalAnchor(wui.%s)", anchorToString(h))
			}
			if v != wui.Anchor(0) {
				do(".SetVerticalAnchor(wui.%s)", anchorToString(v))
			}
			do(".SetText(%q)", button.Text())
			if !button.Enabled() {
				do(".SetEnabled(false)")
			}
			if !button.Visible() {
				do(".SetVisible(false)")
			}
			line("%s.Add(%s)", parent, name)
		} else if panel, ok := child.(*wui.Panel); ok {
			do(" := wui.NewPanel()")
			border := panel.BorderStyle()
			if border != wui.PanelBorderNone {
				do(".SetBorderStyle(wui.%s)", panelBorderToString(border))
			}
			do(".SetBounds(%d, %d, %d, %d)", panel.X(), panel.Y(), panel.Width(), panel.Height())
			h, v := panel.Anchors()
			if h != wui.Anchor(0) {
				do(".SetHorizontalAnchor(wui.%s)", anchorToString(h))
			}
			if v != wui.Anchor(0) {
				do(".SetVerticalAnchor(wui.%s)", anchorToString(v))
			}
			if !panel.Enabled() {
				do(".SetEnabled(false)")
			}
			if !panel.Visible() {
				do(".SetVisible(false)")
			}
			// TODO We would want to fill in the panel content here, before
			// adding the panel to the parent, but there is a bug in Panel.Add,
			// see the comment there.
			line("%s.Add(%s)", parent, name)
			writeContainer(panel, name, line)
		} else if r, ok := child.(*wui.RadioButton); ok {
			do(" := wui.NewRadioButton()")
			do(".SetText(%q)", r.Text())
			do(".SetBounds(%d, %d, %d, %d)", r.X(), r.Y(), r.Width(), r.Height())
			h, v := r.Anchors()
			if h != wui.Anchor(0) {
				do(".SetHorizontalAnchor(wui.%s)", anchorToString(h))
			}
			if v != wui.Anchor(0) {
				do(".SetVerticalAnchor(wui.%s)", anchorToString(v))
			}
			if !r.Enabled() {
				do(".SetEnabled(false)")
			}
			if !r.Visible() {
				do(".SetVisible(false)")
			}
			if r.Checked() {
				do(".SetChecked(true)")
			}
			line("%s.Add(%s)", parent, name)
		} else if r, ok := child.(*wui.CheckBox); ok {
			do(" := wui.NewCheckBox()")
			do(".SetText(%q)", r.Text())
			do(".SetBounds(%d, %d, %d, %d)", r.X(), r.Y(), r.Width(), r.Height())
			h, v := r.Anchors()
			if h != wui.Anchor(0) {
				do(".SetHorizontalAnchor(wui.%s)", anchorToString(h))
			}
			if v != wui.Anchor(0) {
				do(".SetVerticalAnchor(wui.%s)", anchorToString(v))
			}
			if !r.Enabled() {
				do(".SetEnabled(false)")
			}
			if !r.Visible() {
				do(".SetVisible(false)")
			}
			if r.Checked() {
				do(".SetChecked(true)")
			}
			line("%s.Add(%s)", parent, name)
		} else if s, ok := child.(*wui.Slider); ok {
			do(" := wui.NewSlider()")
			do(".SetMinMax(%d, %d)", s.Min(), s.Max())
			do(".SetCursor(%d)", s.Cursor())
			do(".SetTickFrequency(%d)", s.TickFrequency())
			do(".SetArrowIncrement(%d)", s.ArrowIncrement())
			do(".SetMouseIncrement(%d)", s.MouseIncrement())
			do(".SetTicksVisible(%v)", s.TicksVisible())
			do(".SetOrientation(wui.%s)", orientationString(s.Orientation()))
			do(".SetTickPosition(wui.%s)", tickPosString(s.TickPosition()))
			do(".SetBounds(%d, %d, %d, %d)", s.X(), s.Y(), s.Width(), s.Height())
			h, v := s.Anchors()
			if h != wui.Anchor(0) {
				do(".SetHorizontalAnchor(wui.%s)", anchorToString(h))
			}
			if v != wui.Anchor(0) {
				do(".SetVerticalAnchor(wui.%s)", anchorToString(v))
			}
			if !s.Enabled() {
				do(".SetEnabled(false)")
			}
			if !s.Visible() {
				do(".SetVisible(false)")
			}
			line("%s.Add(%s)", parent, name)
		} else if l, ok := child.(*wui.Label); ok {
			do(" := wui.NewLabel()")
			do(".SetText(%q)", l.Text())
			if l.Alignment() != wui.AlignLeft {
				do(".SetAlignment(wui.%s)", alignmentToString(l.Alignment()))
			}
			do(".SetBounds(%d, %d, %d, %d)", l.X(), l.Y(), l.Width(), l.Height())
			h, v := l.Anchors()
			if h != wui.Anchor(0) {
				do(".SetHorizontalAnchor(wui.%s)", anchorToString(h))
			}
			if v != wui.Anchor(0) {
				do(".SetVerticalAnchor(wui.%s)", anchorToString(v))
			}
			if !l.Enabled() {
				do(".SetEnabled(false)")
			}
			if !l.Visible() {
				do(".SetVisible(false)")
			}
			line("%s.Add(%s)", parent, name)
		} else {
			panic("unhandled child control")
		}
	}
}

func orientationString(o wui.SliderOrientation) string {
	switch o {
	case wui.HorizontalSlider:
		return "HorizontalSlider"
	case wui.VerticalSlider:
		return "VerticalSlider"
	default:
		panic("unhandled orientation")
	}
}

func tickPosString(p wui.TickPosition) string {
	switch p {
	case wui.TicksBottomOrRight:
		return "TicksBottomOrRight"
	case wui.TicksTopOrLeft:
		return "TicksTopOrLeft"
	case wui.TicksOnBothSides:
		return "TicksOnBothSides"
	default:
		panic("unhandled tick position")
	}
}

func cloneControl(c wui.Control) wui.Control {
	switch x := c.(type) {
	case *wui.Button:
		b := wui.NewButton()
		b.SetText(x.Text())
		b.SetBounds(0, 0, x.Width(), x.Height())
		return b
	case *wui.CheckBox:
		c := wui.NewCheckBox()
		c.SetText(x.Text())
		c.SetChecked(x.Checked())
		c.SetBounds(0, 0, x.Width(), x.Height())
		return c
	case *wui.RadioButton:
		r := wui.NewRadioButton()
		r.SetText(x.Text())
		r.SetBounds(0, 0, x.Width(), x.Height())
		return r
	case *wui.Slider:
		s := wui.NewSlider()
		s.SetMinMax(x.MinMax())
		s.SetCursor(x.Cursor())
		s.SetTickFrequency(x.TickFrequency())
		s.SetArrowIncrement(x.ArrowIncrement())
		s.SetMouseIncrement(x.MouseIncrement())
		s.SetTicksVisible(x.TicksVisible())
		s.SetOrientation(x.Orientation())
		s.SetTickPosition(x.TickPosition())
		s.SetBounds(0, 0, x.Width(), x.Height())
		return s
	case *wui.Panel:
		p := wui.NewPanel()
		p.SetBorderStyle(x.BorderStyle())
		p.SetBounds(0, 0, x.Width(), x.Height())
		return p
	case *wui.Label:
		l := wui.NewLabel()
		l.SetText(x.Text())
		l.SetAlignment(x.Alignment())
		l.SetBounds(0, 0, x.Width(), x.Height())
		return l
	default:
		panic("unhandled control type in cloneControl")
	}
}

type enabler interface {
	Enabled() bool
	SetEnabled(bool)
}

type visibler interface {
	Visible() bool
	SetVisible(bool)
}

func findContainerAt(c wui.Container, x, y int) (innerMost wui.Container, atX, atY int) {
	for _, child := range c.Children() {
		if container, ok := child.(wui.Container); ok {
			if innerContains(container, x, y) {
				dx, dy, _, _ := container.InnerBounds()
				return findContainerAt(container, x-dx, y-dy)
			}
		}
	}
	return c, x, y
}<|MERGE_RESOLUTION|>--- conflicted
+++ resolved
@@ -749,20 +749,12 @@
 				w.SetCursor(stdCursor)
 			}
 		} else {
-<<<<<<< HEAD
-			dx, dy := x-dragStartX, y-dragStartY
-			if dragMode == dragX || dragMode == dragXY {
-				theWindow.SetWidth(dragStartWidth + dx)
-			}
-			if dragMode == dragY || dragMode == dragXY {
-=======
 			if dragMode == dragX || dragMode == dragXY {
 				dx := x - dragStartX
 				theWindow.SetWidth(dragStartWidth + dx)
 			}
 			if dragMode == dragY || dragMode == dragXY {
 				dy := y - dragStartY
->>>>>>> 95c6b9a6
 				theWindow.SetHeight(dragStartHeight + dy)
 			}
 			activate(theWindow) // Update the size in the UI.
